from __future__ import annotations

# ruff: noqa: E501
# pyright: reportOptionalMemberAccess=false
import datetime
import json
import tempfile
from collections.abc import Sequence
from decimal import Decimal
from typing import cast

import pandas as pd
import pytest
import pytz
import snowflake.connector
import snowflake.connector.cursor
import snowflake.connector.pandas_tools
from pandas.testing import assert_frame_equal
from snowflake.connector.cursor import ResultMetadata

import fakesnow


def test_alter_table(cur: snowflake.connector.cursor.SnowflakeCursor):
    cur.execute("create table table1 (id int)")
    cur.execute("alter table table1 add column name varchar(20)")
    cur.execute("select name from table1")


def test_array_size(cur: snowflake.connector.cursor.SnowflakeCursor):
    cur.execute("""select array_size(parse_json('["a","b"]'))""")
    assert cur.fetchall() == [(2,)]

    # when json is not an array
    cur.execute("""select array_size(parse_json('{"a":"b"}'))""")
    assert cur.fetchall() == [(None,)]


def test_array_agg_to_json(dcur: snowflake.connector.cursor.DictCursor):
    dcur.execute("create table table1 (id number, name varchar)")
    values = [(1, "foo"), (2, "bar"), (1, "baz"), (2, "qux")]

    dcur.executemany("insert into table1 values (%s, %s)", values)

    dcur.execute("select array_agg(name) as names from table1")
    assert dindent(dcur.fetchall()) == [{"NAMES": '[\n  "foo",\n  "bar",\n  "baz",\n  "qux"\n]'}]


def test_array_agg_within_group(dcur: snowflake.connector.cursor.DictCursor):
    dcur.execute("CREATE TABLE table1 (ID INT, amount INT)")

    # two unique ids, for id 1 there are 3 amounts, for id 2 there are 2 amounts
    values = [
        (2, 40),
        (1, 10),
        (1, 30),
        (2, 50),
        (1, 20),
    ]
    dcur.executemany("INSERT INTO TABLE1 VALUES (%s, %s)", values)

    dcur.execute("SELECT id, ARRAY_AGG(amount) WITHIN GROUP (ORDER BY amount DESC) amounts FROM table1 GROUP BY id")
    rows = dcur.fetchall()

    assert dindent(rows) == [
        {"ID": 1, "AMOUNTS": "[\n  30,\n  20,\n  10\n]"},
        {"ID": 2, "AMOUNTS": "[\n  50,\n  40\n]"},
    ]

    dcur.execute("SELECT id, ARRAY_AGG(amount) WITHIN GROUP (ORDER BY amount ASC) amounts FROM table1 GROUP BY id")
    rows = dcur.fetchall()

    assert dindent(rows) == [
        {"ID": 1, "AMOUNTS": "[\n  10,\n  20,\n  30\n]"},
        {"ID": 2, "AMOUNTS": "[\n  40,\n  50\n]"},
    ]


def test_binding_default_paramstyle(conn: snowflake.connector.SnowflakeConnection):
    assert snowflake.connector.paramstyle == "pyformat"
    with conn.cursor() as cur:
        cur.execute("create table customers (ID int, FIRST_NAME varchar, ACTIVE boolean)")
        cur.execute("insert into customers values (%s, %s, %s)", (1, "Jenny", True))
        cur.execute("select * from customers")
        assert cur.fetchall() == [(1, "Jenny", True)]


def test_binding_default_paramstyle_dict(conn: snowflake.connector.SnowflakeConnection):
    assert snowflake.connector.paramstyle == "pyformat"
    with conn.cursor() as cur:
        cur.execute("create table customers (ID int, FIRST_NAME varchar, ACTIVE boolean)")
        cur.execute(
            "insert into customers values (%(id)s, %(name)s, %(active)s)", {"id": 1, "name": "Jenny", "active": True}
        )
        cur.execute("select * from customers")
        assert cur.fetchall() == [(1, "Jenny", True)]


def test_binding_qmark(_fakesnow: None):
    snowflake.connector.paramstyle = "qmark"

    with snowflake.connector.connect(database="db1", schema="schema1") as conn, conn.cursor() as cur:
        cur.execute("create table customers (ID int, FIRST_NAME varchar, ACTIVE boolean)")
        cur.execute("insert into customers values (?, ?, ?)", (1, "Jenny", True))
        cur.execute("select * from customers")
        assert cur.fetchall() == [(1, "Jenny", True)]

        # this has no effect after connection created, so qmark style still works
        snowflake.connector.paramstyle = "pyformat"
        cur.execute("select * from customers where id = ?", (1,))


def test_close_conn(conn: snowflake.connector.SnowflakeConnection, cur: snowflake.connector.cursor.SnowflakeCursor):
    conn.close()
    with pytest.raises(snowflake.connector.errors.DatabaseError) as excinfo:
        conn.execute_string("select 1")

    # actual snowflake error message is:
    # 250002 (08003): Connection is closed
    assert "250002 (08003)" in str(excinfo.value)


def test_close_cur(conn: snowflake.connector.SnowflakeConnection, cur: snowflake.connector.cursor.SnowflakeCursor):
    assert cur.close() is True


def test_connect_auto_create(_fakesnow: None):
    with snowflake.connector.connect(database="db1", schema="schema1"):
        # creates db1 and schema1
        pass

    with snowflake.connector.connect(database="db1", schema="schema1"):
        # connects again and reuses db1 and schema1
        pass


def test_connect_different_sessions_use_database(_fakesnow_no_auto_create: None):
    # connect without default database and schema
    with snowflake.connector.connect() as conn1, conn1.cursor() as cur:
        # use the table's fully qualified name
        cur.execute("create database marts")
        cur.execute("create schema marts.jaffles")
        cur.execute("create table marts.jaffles.customers (ID int, FIRST_NAME varchar, LAST_NAME varchar)")
        cur.execute("insert into marts.jaffles.customers values (1, 'Jenny', 'P')")

        # use database and schema
        cur.execute("use database marts")
        cur.execute("use schema jaffles")
        cur.execute("insert into customers values (2, 'Jasper', 'M')")

    # in a separate connection, connect using the database and schema from above
    with snowflake.connector.connect(database="marts", schema="jaffles") as conn2, conn2.cursor() as cur:
        cur.execute("select id, first_name, last_name from customers")
        assert cur.fetchall() == [(1, "Jenny", "P"), (2, "Jasper", "M")]


def test_connect_reuse_db():
    with tempfile.TemporaryDirectory(prefix="fakesnow-test") as db_path:
        with (
            fakesnow.patch(db_path=db_path),
            snowflake.connector.connect(database="db1", schema="schema1") as conn,
            conn.cursor() as cur,
        ):
            # creates db1.schema1.example
            cur.execute("create table example (x int)")
            cur.execute("insert into example values (420)")

        # reconnect
        with (
            fakesnow.patch(db_path=db_path),
            snowflake.connector.connect(database="db1", schema="schema1") as conn,
            conn.cursor() as cur,
        ):
            assert cur.execute("select * from example").fetchall() == [(420,)]


def test_connect_without_database(_fakesnow_no_auto_create: None):
    with snowflake.connector.connect() as conn, conn.cursor() as cur:
        with pytest.raises(snowflake.connector.errors.ProgrammingError) as excinfo:
            cur.execute("select * from customers")

        # actual snowflake error message is:
        #
        # 002003 (42S02): SQL compilation error:
        # Object 'CUSTOMERS' does not exist or not authorized.
        # assert (
        #     "002003 (42S02): Catalog Error: Table with name customers does not exist!"
        #     in str(excinfo.value)
        # )

        with pytest.raises(snowflake.connector.errors.ProgrammingError) as excinfo:
            cur.execute("select * from jaffles.customers")

        assert (
            "090105 (22000): Cannot perform SELECT. This session does not have a current database. Call 'USE DATABASE', or use a qualified name."
            in str(excinfo.value)
        )

        with pytest.raises(snowflake.connector.errors.ProgrammingError) as excinfo:
            cur.execute("create schema jaffles")

        assert (
            "090105 (22000): Cannot perform CREATE SCHEMA. This session does not have a current database. Call 'USE DATABASE', or use a qualified name."
            in str(excinfo.value)
        )

        with pytest.raises(snowflake.connector.errors.ProgrammingError) as excinfo:
            cur.execute("use schema jaffles")

        # assert (
        #     "002043 (02000): SQL compilation error:\nObject does not exist, or operation cannot be performed."
        #     in str(excinfo.value)
        # )

        with pytest.raises(snowflake.connector.errors.ProgrammingError) as excinfo:
            cur.execute("create table customers (ID int, FIRST_NAME varchar, LAST_NAME varchar)")

        assert (
            "090105 (22000): Cannot perform CREATE TABLE. This session does not have a current database. Call 'USE DATABASE', or use a qualified name."
            in str(excinfo.value)
        )

        # test description works without database
        assert cur.execute("SELECT 1").fetchall() == [(1,)]
        assert cur.description


def test_connect_without_schema(_fakesnow: None):
    # database will be created but not schema
    with snowflake.connector.connect(database="marts") as conn, conn.cursor() as cur:
        assert not conn.schema

        with pytest.raises(snowflake.connector.errors.ProgrammingError) as excinfo:
            cur.execute("select * from customers")

        # actual snowflake error message is:
        #
        # 002003 (42S02): SQL compilation error:
        # Object 'CUSTOMERS' does not exist or not authorized.
        # assert (
        #     "002003 (42S02): Catalog Error: Table with name customers does not exist!"
        #     in str(excinfo.value)
        # )

        with pytest.raises(snowflake.connector.errors.ProgrammingError) as excinfo:
            cur.execute("create table customers (ID int, FIRST_NAME varchar, LAST_NAME varchar)")

        assert (
            "090106 (22000): Cannot perform CREATE TABLE. This session does not have a current schema. Call 'USE SCHEMA', or use a qualified name."
            in str(excinfo.value)
        )

        # test description works without schema
        assert cur.execute("SELECT 1").fetchall() == [(1,)]
        assert cur.description

        conn.execute_string("CREATE SCHEMA schema1; USE SCHEMA schema1;")
        assert conn.schema == "SCHEMA1"


def test_connect_with_non_existent_db_or_schema(_fakesnow_no_auto_create: None):
    # can connect with db that doesn't exist
    with snowflake.connector.connect(database="marts") as conn, conn.cursor() as cur:
        # but no valid database set
        with pytest.raises(snowflake.connector.errors.ProgrammingError) as excinfo:
            cur.execute("create table foobar (i int)")

        assert (
            "090105 (22000): Cannot perform CREATE TABLE. This session does not have a current database. Call 'USE DATABASE', or use a qualified name."
            in str(excinfo.value)
        )

        # database still present on connection
        assert conn.database == "MARTS"

        cur.execute("CREATE database marts")

    # can connect with schema that doesn't exist
    with snowflake.connector.connect(database="marts", schema="jaffles") as conn, conn.cursor() as cur:
        # but no valid schema set
        with pytest.raises(snowflake.connector.errors.ProgrammingError) as excinfo:
            cur.execute("create table foobar (i int)")

        assert (
            "090106 (22000): Cannot perform CREATE TABLE. This session does not have a current schema. Call 'USE SCHEMA', or use a qualified name."
            in str(excinfo.value)
        )

        # schema still present on connection
        assert conn.schema == "JAFFLES"


<<<<<<< HEAD
def test_datediff_string_literal_timestamp_cast(cur: snowflake.connector.cursor.SnowflakeCursor):
    cur.execute("SELECT DATEDIFF(DAY, '2023-04-02', '2023-03-02') AS D")
    assert cur.fetchall() == [(-31,)]

    cur.execute("SELECT DATEDIFF(HOUR, '2023-04-02', '2023-03-02') AS D")
    assert cur.fetchall() == [(-744,)]

    cur.execute("SELECT DATEDIFF(week, '2023-04-02', '2023-03-02') AS D")
    assert cur.fetchall() == [(-4,)]

    # noop
    cur.execute("select '2023-04-02'::timestamp as c1, '2023-03-02'::timestamp as c2, DATEDIFF(minute, c1, c2) AS D")
    assert cur.fetchall() == [(datetime.datetime(2023, 4, 2, 0, 0), datetime.datetime(2023, 3, 2, 0, 0), -44640)]
=======
def test_dateadd_string_literal_timestamp_cast(dcur: snowflake.connector.cursor.DictCursor):
    q = """
    SELECT
        DATEADD('MINUTE', 3, '2023-04-02') AS D_MINUTE,
        DATEADD('HOUR', 3, '2023-04-02') AS D_HOUR,
        DATEADD('DAY', 3, '2023-04-02') AS D_DAY,
        DATEADD('WEEK', 3, '2023-04-02') AS D_WEEK,
        DATEADD('MONTH', 3, '2023-04-02') AS D_MONTH,
        DATEADD('YEAR', 3, '2023-04-02') AS D_YEAR
    ;
    """
    dcur.execute(q)

    assert dcur.fetchall() == [
        {
            "D_MINUTE": datetime.datetime(2023, 4, 2, 0, 3),
            "D_HOUR": datetime.datetime(2023, 4, 2, 3, 0),
            "D_DAY": datetime.datetime(2023, 4, 5, 0, 0),
            "D_WEEK": datetime.datetime(2023, 4, 23, 0, 0),
            "D_MONTH": datetime.datetime(2023, 7, 2, 0, 0),
            "D_YEAR": datetime.datetime(2026, 4, 2, 0, 0),
        }
    ]

    q = """
    SELECT
        DATEADD('MINUTE', 3, '2023-04-02 01:15:00') AS DT_MINUTE,
        DATEADD('HOUR', 3, '2023-04-02 01:15:00') AS DT_HOUR,
        DATEADD('DAY', 3, '2023-04-02 01:15:00') AS DT_DAY,
        DATEADD('WEEK', 3, '2023-04-02 01:15:00') AS DT_WEEK,
        DATEADD('MONTH', 3, '2023-04-02 01:15:00') AS DT_MONTH,
        DATEADD('YEAR', 3, '2023-04-02 01:15:00') AS DT_YEAR
    ;
    """
    dcur.execute(q)

    assert dcur.fetchall() == [
        {
            "DT_MINUTE": datetime.datetime(2023, 4, 2, 1, 18),
            "DT_HOUR": datetime.datetime(2023, 4, 2, 4, 15),
            "DT_DAY": datetime.datetime(2023, 4, 5, 1, 15),
            "DT_WEEK": datetime.datetime(2023, 4, 23, 1, 15),
            "DT_MONTH": datetime.datetime(2023, 7, 2, 1, 15),
            "DT_YEAR": datetime.datetime(2026, 4, 2, 1, 15),
        }
    ]
>>>>>>> 5af0a367


def test_current_database_schema(conn: snowflake.connector.SnowflakeConnection):
    with conn.cursor(snowflake.connector.cursor.DictCursor) as cur:
        cur.execute("select current_database(), current_schema()")

        assert cur.fetchall() == [
            {"current_database()": "DB1", "current_schema()": "SCHEMA1"},
        ]


def test_describe(cur: snowflake.connector.cursor.SnowflakeCursor):
    cur.execute(
        """
        create or replace table example (
            XBOOLEAN BOOLEAN, XDOUBLE DOUBLE, XFLOAT FLOAT,
            XNUMBER82 NUMBER(8,2), XNUMBER NUMBER, XDECIMAL DECIMAL, XNUMERIC NUMERIC,
            XINT INT, XINTEGER INTEGER, XBIGINT BIGINT, XSMALLINT SMALLINT, XTINYINT TINYINT, XBYTEINT BYTEINT,
            XVARCHAR20 VARCHAR(20), XVARCHAR VARCHAR, XTEXT TEXT,
            XTIMESTAMP TIMESTAMP, XTIMESTAMP_NTZ9 TIMESTAMP_NTZ(9), XTIMESTAMP_TZ TIMESTAMP_TZ, XDATE DATE, XTIME TIME,
            XBINARY BINARY, /* XARRAY ARRAY, XOBJECT OBJECT */ XVARIANT VARIANT
        )
        """
    )
    # fmt: off
    expected_metadata = [
        ResultMetadata(name='XBOOLEAN', type_code=13, display_size=None, internal_size=None, precision=None, scale=None, is_nullable=True),
        ResultMetadata(name='XDOUBLE', type_code=1, display_size=None, internal_size=None, precision=None, scale=None, is_nullable=True),
        ResultMetadata(name='XFLOAT', type_code=1, display_size=None, internal_size=None, precision=None, scale=None, is_nullable=True),
        ResultMetadata(name='XNUMBER82', type_code=0, display_size=None, internal_size=None, precision=8, scale=2, is_nullable=True),
        ResultMetadata(name='XNUMBER', type_code=0, display_size=None, internal_size=None, precision=38, scale=0, is_nullable=True),
        ResultMetadata(name='XDECIMAL', type_code=0, display_size=None, internal_size=None, precision=38, scale=0, is_nullable=True),
        ResultMetadata(name='XNUMERIC', type_code=0, display_size=None, internal_size=None, precision=38, scale=0, is_nullable=True),
        ResultMetadata(name='XINT', type_code=0, display_size=None, internal_size=None, precision=38, scale=0, is_nullable=True),
        ResultMetadata(name='XINTEGER', type_code=0, display_size=None, internal_size=None, precision=38, scale=0, is_nullable=True),
        ResultMetadata(name='XBIGINT', type_code=0, display_size=None, internal_size=None, precision=38, scale=0, is_nullable=True),
        ResultMetadata(name='XSMALLINT', type_code=0, display_size=None, internal_size=None, precision=38, scale=0, is_nullable=True),
        ResultMetadata(name='XTINYINT', type_code=0, display_size=None, internal_size=None, precision=38, scale=0, is_nullable=True),
        ResultMetadata(name='XBYTEINT', type_code=0, display_size=None, internal_size=None, precision=38, scale=0, is_nullable=True),
        # TODO: store actual size
        ResultMetadata(name='XVARCHAR20', type_code=2, display_size=None, internal_size=16777216, precision=None, scale=None, is_nullable=True),
        ResultMetadata(name='XVARCHAR', type_code=2, display_size=None, internal_size=16777216, precision=None, scale=None, is_nullable=True),
        ResultMetadata(name='XTEXT', type_code=2, display_size=None, internal_size=16777216, precision=None, scale=None, is_nullable=True),
        ResultMetadata(name='XTIMESTAMP', type_code=8, display_size=None, internal_size=None, precision=0, scale=9, is_nullable=True),
        ResultMetadata(name='XTIMESTAMP_NTZ9', type_code=8, display_size=None, internal_size=None, precision=0, scale=9, is_nullable=True),
        ResultMetadata(name='XTIMESTAMP_TZ', type_code=7, display_size=None, internal_size=None, precision=0, scale=9, is_nullable=True),
        ResultMetadata(name='XDATE', type_code=3, display_size=None, internal_size=None, precision=None, scale=None, is_nullable=True),
        ResultMetadata(name='XTIME', type_code=12, display_size=None, internal_size=None, precision=0, scale=9, is_nullable=True),
        ResultMetadata(name='XBINARY', type_code=11, display_size=None, internal_size=8388608, precision=None, scale=None, is_nullable=True),
        # TODO: handle ARRAY and OBJECT see https://github.com/tekumara/fakesnow/issues/26
        # ResultMetadata(name='XARRAY', type_code=10, display_size=None, internal_size=16777216, precision=None, scale=None, is_nullable=True),
        # ResultMetadata(name='XOBJECT', type_code=9, display_size=None, internal_size=None, precision=None, scale=None, is_nullable=True),
        ResultMetadata(name='XVARIANT', type_code=5, display_size=None, internal_size=None, precision=None, scale=None, is_nullable=True),
    ]
    # fmt: on

    assert cur.describe("select * from example") == expected_metadata
    cur.execute("select * from example")
    assert cur.description == expected_metadata

    # test with params
    assert cur.describe("select * from example where XNUMBER = %s", (1,)) == expected_metadata
    cur.execute("select * from example where XNUMBER = %s", (1,))
    assert cur.description == expected_metadata

    # test semi-structured ops return variant ie: type_code=5
    # fmt: off
    assert (
        cur.describe("SELECT ['A', 'B'][0] as array_index, OBJECT_CONSTRUCT('k','v1')['k'] as object_key, ARRAY_CONSTRUCT('foo')::VARIANT[0] as variant_key")
        == [
            # NB: snowflake returns internal_size = 16777216 for all columns
            ResultMetadata(name="ARRAY_INDEX", type_code=5, display_size=None, internal_size=None, precision=None, scale=None, is_nullable=True),
            ResultMetadata(name="OBJECT_KEY", type_code=5, display_size=None, internal_size=None, precision=None, scale=None, is_nullable=True),
            ResultMetadata(name="VARIANT_KEY", type_code=5, display_size=None, internal_size=None, precision=None, scale=None, is_nullable=True)
        ]
    )
    # fmt: on


def test_describe_table(dcur: snowflake.connector.cursor.DictCursor):
    dcur.execute(
        """
        create or replace table example (
            XBOOLEAN BOOLEAN, XDOUBLE DOUBLE, XFLOAT FLOAT,
            XNUMBER82 NUMBER(8,2), XNUMBER NUMBER, XDECIMAL DECIMAL, XNUMERIC NUMERIC,
            XINT INT, XINTEGER INTEGER, XBIGINT BIGINT, XSMALLINT SMALLINT, XTINYINT TINYINT, XBYTEINT BYTEINT,
            XVARCHAR20 VARCHAR(20), XVARCHAR VARCHAR, XTEXT TEXT,
            XTIMESTAMP TIMESTAMP, XTIMESTAMP_NTZ9 TIMESTAMP_NTZ(9), XTIMESTAMP_TZ TIMESTAMP_TZ, XDATE DATE, XTIME TIME,
            XBINARY BINARY, /* XARRAY ARRAY, XOBJECT OBJECT */ XVARIANT VARIANT
        )
        """
    )
    # this table's columns shouldn't appear when describing the example table
    dcur.execute("create table derived as select XVARCHAR20 from example")

    common = {
        "kind": "COLUMN",
        "null?": "Y",
        "default": None,
        "primary key": "N",
        "unique key": "N",
        "check": None,
        "expression": None,
        "comment": None,
        "policy name": None,
        "privacy domain": None,
    }
    expected = [
        {"name": "XBOOLEAN", "type": "BOOLEAN", **common},
        {"name": "XDOUBLE", "type": "FLOAT", **common},
        {"name": "XFLOAT", "type": "FLOAT", **common},
        {"name": "XNUMBER82", "type": "NUMBER(8,2)", **common},
        {"name": "XNUMBER", "type": "NUMBER(38,0)", **common},
        {"name": "XDECIMAL", "type": "NUMBER(38,0)", **common},
        {"name": "XNUMERIC", "type": "NUMBER(38,0)", **common},
        {"name": "XINT", "type": "NUMBER(38,0)", **common},
        {"name": "XINTEGER", "type": "NUMBER(38,0)", **common},
        {"name": "XBIGINT", "type": "NUMBER(38,0)", **common},
        {"name": "XSMALLINT", "type": "NUMBER(38,0)", **common},
        {"name": "XTINYINT", "type": "NUMBER(38,0)", **common},
        {"name": "XBYTEINT", "type": "NUMBER(38,0)", **common},
        {"name": "XVARCHAR20", "type": "VARCHAR(20)", **common},
        {"name": "XVARCHAR", "type": "VARCHAR(16777216)", **common},
        {"name": "XTEXT", "type": "VARCHAR(16777216)", **common},
        {"name": "XTIMESTAMP", "type": "TIMESTAMP_NTZ(9)", **common},
        {"name": "XTIMESTAMP_NTZ9", "type": "TIMESTAMP_NTZ(9)", **common},
        {"name": "XTIMESTAMP_TZ", "type": "TIMESTAMP_TZ(9)", **common},
        {"name": "XDATE", "type": "DATE", **common},
        {"name": "XTIME", "type": "TIME(9)", **common},
        {"name": "XBINARY", "type": "BINARY(8388608)", **common},
        {"name": "XVARIANT", "type": "VARIANT", **common},
    ]

    assert dcur.execute("describe table example").fetchall() == expected
    assert dcur.execute("describe table schema1.example").fetchall() == expected
    assert dcur.execute("describe table db1.schema1.example").fetchall() == expected
    assert [r.name for r in dcur.description] == [
        "name",
        "type",
        "kind",
        "null?",
        "default",
        "primary key",
        "unique key",
        "check",
        "expression",
        "comment",
        "policy name",
        "privacy domain",
    ]

    assert dcur.execute("describe table db1.schema1.derived").fetchall() == [
        # TODO: preserve varchar size when derived - this should be VARCHAR(20)
        {"name": "XVARCHAR20", "type": "VARCHAR(16777216)", **common},
    ]

    with pytest.raises(snowflake.connector.errors.ProgrammingError) as excinfo:
        dcur.execute("describe table this_does_not_exist")

    # TODO: actual snowflake error is:
    # 002003 (42S02): SQL compilation error:
    # Table 'THIS_DOES_NOT_EXIST' does not exist or not authorized.
    assert "002003 (42S02): Catalog Error: Table with name THIS_DOES_NOT_EXIST does not exist!" in str(excinfo.value)


## descriptions are needed for ipython-sql/jupysql which describes every statement
def test_description_create_drop_database(dcur: snowflake.connector.cursor.DictCursor):
    dcur.execute("create database example")
    assert dcur.fetchall() == [{"status": "Database EXAMPLE successfully created."}]
    assert dcur.description == [ResultMetadata(name='status', type_code=2, display_size=None, internal_size=16777216, precision=None, scale=None, is_nullable=True)]  # fmt: skip
    # TODO: support drop database
    # dcur.execute("drop database example")
    # assert dcur.fetchall() == [{"status": "EXAMPLE successfully dropped."}]
    # assert dcur.description == [ResultMetadata(name='status', type_code=2, display_size=None, internal_size=16777216, precision=None, scale=None, is_nullable=True)]  # fmt: skip


def test_description_create_drop_schema(dcur: snowflake.connector.cursor.DictCursor):
    dcur.execute("create schema example")
    assert dcur.fetchall() == [{"status": "Schema EXAMPLE successfully created."}]
    assert dcur.description == [ResultMetadata(name='status', type_code=2, display_size=None, internal_size=16777216, precision=None, scale=None, is_nullable=True)]  # fmt: skip
    # drop current schema
    dcur.execute("drop schema schema1")
    assert dcur.fetchall() == [{"status": "SCHEMA1 successfully dropped."}]
    assert dcur.description == [ResultMetadata(name='status', type_code=2, display_size=None, internal_size=16777216, precision=None, scale=None, is_nullable=True)]  # fmt: skip


def test_description_create_drop_table(dcur: snowflake.connector.cursor.DictCursor):
    dcur.execute("create table example (x int)")
    assert dcur.fetchall() == [{"status": "Table EXAMPLE successfully created."}]
    assert dcur.description == [ResultMetadata(name='status', type_code=2, display_size=None, internal_size=16777216, precision=None, scale=None, is_nullable=True)]  # fmt: skip
    dcur.execute("drop table example")
    assert dcur.fetchall() == [{"status": "EXAMPLE successfully dropped."}]
    assert dcur.description == [ResultMetadata(name='status', type_code=2, display_size=None, internal_size=16777216, precision=None, scale=None, is_nullable=True)]  # fmt: skip


def test_description_create_drop_view(dcur: snowflake.connector.cursor.DictCursor):
    dcur.execute("create view example(id) as select 1")
    assert dcur.fetchall() == [{"status": "View EXAMPLE successfully created."}]
    assert dcur.description == [ResultMetadata(name='status', type_code=2, display_size=None, internal_size=16777216, precision=None, scale=None, is_nullable=True)]  # fmt: skip
    dcur.execute("drop view example")
    assert dcur.fetchall() == [{"status": "EXAMPLE successfully dropped."}]
    assert dcur.description == [ResultMetadata(name='status', type_code=2, display_size=None, internal_size=16777216, precision=None, scale=None, is_nullable=True)]  # fmt: skip


def test_description_insert(dcur: snowflake.connector.cursor.DictCursor):
    dcur.execute("create table example (x int)")
    dcur.execute("insert into example values (1), (2)")
    assert dcur.fetchall() == [{"number of rows inserted": 2}]
    # TODO: Snowflake is actually precision=19, is_nullable=False
    assert dcur.description == [ResultMetadata(name='number of rows inserted', type_code=0, display_size=None, internal_size=None, precision=38, scale=0, is_nullable=True)]  # fmt: skip


def test_description_update(dcur: snowflake.connector.cursor.DictCursor):
    dcur.execute("create table example (x int)")
    dcur.execute("insert into example values (1), (2), (3)")
    dcur.execute("update example set x=420 where x > 1")
    assert dcur.fetchall() == [{"number of rows updated": 2, "number of multi-joined rows updated": 0}]
    # TODO: Snowflake is actually precision=19, is_nullable=False
    # fmt: off
    assert dcur.description == [
        ResultMetadata(name='number of rows updated', type_code=0, display_size=None, internal_size=None, precision=38, scale=0, is_nullable=True),
        ResultMetadata(name='number of multi-joined rows updated', type_code=0, display_size=None, internal_size=None, precision=38, scale=0, is_nullable=True)
    ]
    # fmt: on


def test_description_delete(dcur: snowflake.connector.cursor.DictCursor):
    dcur.execute("create table example (x int)")
    dcur.execute("insert into example values (1), (2), (3)")
    dcur.execute("delete from example where x>1")
    assert dcur.fetchall() == [{"number of rows deleted": 2}]
    # TODO: Snowflake is actually precision=19, is_nullable=False
    # fmt: off
    assert dcur.description == [
        ResultMetadata(name='number of rows deleted', type_code=0, display_size=None, internal_size=None, precision=38, scale=0, is_nullable=True),
    ]
    # fmt: on


def test_equal_null(cur: snowflake.connector.cursor.SnowflakeCursor):
    cur.execute("select equal_null(NULL, NULL), equal_null(1, 1), equal_null(1, 2), equal_null(1, NULL)")
    assert cur.fetchall() == [(True, True, False, False)]


def test_executemany(cur: snowflake.connector.cursor.SnowflakeCursor):
    cur.execute("create table customers (ID int, FIRST_NAME varchar, LAST_NAME varchar)")

    customers = [(1, "Jenny", "P"), (2, "Jasper", "M")]
    cur.executemany("insert into customers (id, first_name, last_name) values (%s,%s,%s)", customers)

    cur.execute("select id, first_name, last_name from customers")
    assert cur.fetchall() == customers


def test_execute_string(conn: snowflake.connector.SnowflakeConnection):
    [_, cur2] = conn.execute_string(
        """ create table customers (ID int, FIRST_NAME varchar, LAST_NAME varchar);
            select count(*) customers """
    )
    assert cur2.fetchall() == [(1,)]


def test_fetchall(conn: snowflake.connector.SnowflakeConnection):
    with conn.cursor() as cur:
        # no result set
        with pytest.raises(TypeError) as _:
            cur.fetchall()

        cur.execute("create table customers (ID int, FIRST_NAME varchar, LAST_NAME varchar)")
        cur.execute("insert into customers values (1, 'Jenny', 'P')")
        cur.execute("insert into customers values (2, 'Jasper', 'M')")
        cur.execute("select id, first_name, last_name from customers")

        assert cur.fetchall() == [(1, "Jenny", "P"), (2, "Jasper", "M")]
        assert cur.fetchall() == []

    with conn.cursor(snowflake.connector.cursor.DictCursor) as cur:
        cur.execute("select id, first_name, last_name from customers")

        assert cur.fetchall() == [
            {"ID": 1, "FIRST_NAME": "Jenny", "LAST_NAME": "P"},
            {"ID": 2, "FIRST_NAME": "Jasper", "LAST_NAME": "M"},
        ]
        assert cur.fetchall() == []


def test_fetchone(conn: snowflake.connector.SnowflakeConnection):
    with conn.cursor() as cur:
        cur.execute("create table customers (ID int, FIRST_NAME varchar, LAST_NAME varchar)")
        cur.execute("insert into customers values (1, 'Jenny', 'P')")
        cur.execute("insert into customers values (2, 'Jasper', 'M')")
        cur.execute("select id, first_name, last_name from customers")

        assert cur.fetchone() == (1, "Jenny", "P")
        assert cur.fetchone() == (2, "Jasper", "M")
        assert cur.fetchone() is None

    with conn.cursor(snowflake.connector.cursor.DictCursor) as cur:
        cur.execute("select id, first_name, last_name from customers")

        assert cur.fetchone() == {"ID": 1, "FIRST_NAME": "Jenny", "LAST_NAME": "P"}
        assert cur.fetchone() == {"ID": 2, "FIRST_NAME": "Jasper", "LAST_NAME": "M"}
        assert cur.fetchone() is None


def test_fetchmany(conn: snowflake.connector.SnowflakeConnection):
    with conn.cursor() as cur:
        # no result set
        with pytest.raises(TypeError) as _:
            cur.fetchmany()

        cur.execute("create table customers (ID int, FIRST_NAME varchar, LAST_NAME varchar)")
        cur.execute("insert into customers values (1, 'Jenny', 'P')")
        cur.execute("insert into customers values (2, 'Jasper', 'M')")
        cur.execute("insert into customers values (3, 'Jeremy', 'K')")
        cur.execute("select id, first_name, last_name from customers")

        assert cur.fetchmany(2) == [(1, "Jenny", "P"), (2, "Jasper", "M")]
        assert cur.fetchmany(2) == [(3, "Jeremy", "K")]
        assert cur.fetchmany(2) == []

    with conn.cursor(snowflake.connector.cursor.DictCursor) as cur:
        cur.execute("select id, first_name, last_name from customers")
        assert cur.fetchmany(2) == [
            {"ID": 1, "FIRST_NAME": "Jenny", "LAST_NAME": "P"},
            {"ID": 2, "FIRST_NAME": "Jasper", "LAST_NAME": "M"},
        ]
        assert cur.fetchmany(2) == [
            {"ID": 3, "FIRST_NAME": "Jeremy", "LAST_NAME": "K"},
        ]
        assert cur.fetchmany(2) == []


def test_fetch_pandas_all(cur: snowflake.connector.cursor.SnowflakeCursor):
    # no result set
    with pytest.raises(snowflake.connector.NotSupportedError) as _:
        cur.fetch_pandas_all()

    cur.execute("create table customers (ID int, FIRST_NAME varchar, LAST_NAME varchar)")
    cur.execute("insert into customers values (1, 'Jenny', 'P')")
    cur.execute("insert into customers values (2, 'Jasper', 'M')")
    cur.execute("select id, first_name, last_name from customers")

    expected_df = pd.DataFrame.from_records(
        [
            {"ID": 1, "FIRST_NAME": "Jenny", "LAST_NAME": "P"},
            {"ID": 2, "FIRST_NAME": "Jasper", "LAST_NAME": "M"},
        ]
    )
    # integers have dtype int64
    assert_frame_equal(cur.fetch_pandas_all(), expected_df)

    # can refetch
    assert_frame_equal(cur.fetch_pandas_all(), expected_df)


def test_flatten(cur: snowflake.connector.cursor.SnowflakeCursor):
    cur.execute(
        """
        select t.id, flat.value:fruit from
        (
            select 1, parse_json('[{"fruit":"banana"}]')
            union
            select 2, parse_json('[{"fruit":"coconut"}, {"fruit":"durian"}]')
        ) as t(id, fruits), lateral flatten(input => t.fruits) AS flat
        order by id
        """
        # duckdb lateral join order is non-deterministic so order by id
        # within an id the order of fruits should match the json array
    )
    assert cur.fetchall() == [(1, '"banana"'), (2, '"coconut"'), (2, '"durian"')]


def test_floats_are_64bit(cur: snowflake.connector.cursor.SnowflakeCursor):
    cur.execute("create or replace table example (f float, f4 float4, f8 float8, d double, r real)")
    cur.execute("insert into example values (1.23, 1.23, 1.23, 1.23, 1.23)")
    cur.execute("select * from example")
    # 32 bit floats will return 1.2300000190734863 rather than 1.23
    assert cur.fetchall() == [(1.23, 1.23, 1.23, 1.23, 1.23)]


def test_get_path_as_varchar(cur: snowflake.connector.cursor.SnowflakeCursor):
    cur.execute("""select parse_json('{"fruit":"banana"}'):fruit""")
    assert cur.fetchall() == [('"banana"',)]

    # converting json to varchar returns unquoted string
    cur.execute("""select parse_json('{"fruit":"banana"}'):fruit::varchar""")
    assert cur.fetchall() == [("banana",)]

    # nested json
    cur.execute("""select get_path(parse_json('{"food":{"fruit":"banana"}}'), 'food.fruit')::varchar""")
    assert cur.fetchall() == [("banana",)]

    cur.execute("""select parse_json('{"food":{"fruit":"banana"}}'):food.fruit::varchar""")
    assert cur.fetchall() == [("banana",)]

    cur.execute("""select parse_json('{"food":{"fruit":"banana"}}'):food:fruit::varchar""")
    assert cur.fetchall() == [("banana",)]

    # json number is varchar
    cur.execute("""select parse_json('{"count":42}'):count""")
    assert cur.fetchall() == [("42",)]

    # lower/upper converts to varchar (ie: no quotes) ¯\_(ツ)_/¯
    cur.execute("""select upper(parse_json('{"fruit":"banana"}'):fruit)""")
    assert cur.fetchall() == [("BANANA",)]

    cur.execute("""select lower(parse_json('{"fruit":"banana"}'):fruit)""")
    assert cur.fetchall() == [("banana",)]

    # lower/upper converts json number to varchar too
    cur.execute("""select upper(parse_json('{"count":"42"}'):count)""")
    assert cur.fetchall() == [("42",)]


def test_get_path_precedence(cur: snowflake.connector.cursor.SnowflakeCursor):
    cur.execute("select {'K1': {'K2': 1}} as col where col:K1:K2 > 0")
    assert indent(cur.fetchall()) == [('{\n  "K1": {\n    "K2": 1\n  }\n}',)]


def test_get_result_batches(cur: snowflake.connector.cursor.SnowflakeCursor):
    # no result set
    assert cur.get_result_batches() is None

    cur.execute("create table customers (ID int, FIRST_NAME varchar, LAST_NAME varchar)")
    cur.execute("insert into customers values (1, 'Jenny', 'P')")
    cur.execute("insert into customers values (2, 'Jasper', 'M')")
    cur.execute("select id, first_name, last_name from customers")
    batches = cur.get_result_batches()
    assert batches

    rows = [row for batch in batches for row in batch]
    assert rows == [(1, "Jenny", "P"), (2, "Jasper", "M")]
    assert sum(batch.rowcount for batch in batches) == 2


def test_get_result_batches_dict(dcur: snowflake.connector.cursor.DictCursor):
    # no result set
    assert dcur.get_result_batches() is None

    dcur.execute("create table customers (ID int, FIRST_NAME varchar, LAST_NAME varchar)")
    dcur.execute("insert into customers values (1, 'Jenny', 'P')")
    dcur.execute("insert into customers values (2, 'Jasper', 'M')")
    dcur.execute("select id, first_name, last_name from customers")
    batches = dcur.get_result_batches()
    assert batches

    rows = [row for batch in batches for row in batch]
    assert rows == [
        {"ID": 1, "FIRST_NAME": "Jenny", "LAST_NAME": "P"},
        {"ID": 2, "FIRST_NAME": "Jasper", "LAST_NAME": "M"},
    ]
    assert sum(batch.rowcount for batch in batches) == 2

    assert_frame_equal(
        batches[0].to_pandas(),
        pd.DataFrame.from_records(
            [
                {"ID": 1, "FIRST_NAME": "Jenny", "LAST_NAME": "P"},
                {"ID": 2, "FIRST_NAME": "Jasper", "LAST_NAME": "M"},
            ]
        ),
    )


def test_identifier(cur: snowflake.connector.cursor.SnowflakeCursor):
    cur.execute("create or replace table example (x int)")
    cur.execute("insert into example values(1)")
    cur.execute("select * from identifier('example')")
    assert cur.fetchall() == [(1,)]


def test_non_existent_table_throws_snowflake_exception(cur: snowflake.connector.cursor.SnowflakeCursor):
    with pytest.raises(snowflake.connector.errors.ProgrammingError) as _:
        cur.execute("select * from this_table_does_not_exist")


def test_object_construct(cur: snowflake.connector.cursor.SnowflakeCursor):
    cur.execute("SELECT OBJECT_CONSTRUCT('a',1,'b','BBBB', 'c',null)")

    # TODO: strip null within duckdb via python UDF
    def strip_none_values(d: dict) -> dict:
        return {k: v for k, v in d.items() if v}

    result = cur.fetchone()
    assert isinstance(result, tuple)
    assert strip_none_values(json.loads(result[0])) == json.loads('{\n  "a": 1,\n  "b": "BBBB"\n}')


def test_percentile_cont(conn: snowflake.connector.SnowflakeConnection):
    *_, cur = conn.execute_string(
        """
        create or replace table aggr(k int, v decimal(10,2));
        insert into aggr (k, v) values
            (0,  0),
            (0, 10),
            (0, 20),
            (0, 30),
            (0, 40),
            (1, 10),
            (1, 20),
            (2, 10),
            (2, 20),
            (2, 25),
            (2, 30),
            (3, 60),
            (4, NULL);
        select k, percentile_cont(0.25) within group (order by v)
            from aggr
            group by k
            order by k;
        """
    )
    assert cur.fetchall() == [
        (0, Decimal("10.00000")),
        (1, Decimal("12.50000")),
        (2, Decimal("17.50000")),
        (3, Decimal("60.00000")),
        (4, None),
    ]


def test_regex(cur: snowflake.connector.cursor.SnowflakeCursor):
    cur.execute("select regexp_replace('abc123', '\\\\D', '')")
    assert cur.fetchone() == ("123",)


def test_regex_substr(cur: snowflake.connector.cursor.SnowflakeCursor):
    # see https://docs.snowflake.com/en/sql-reference/functions/regexp_substr
    string1 = "It was the best of times, it was the worst of times."

    cur.execute(f"select regexp_substr('{string1}', 'the\\\\W+\\\\w+')")
    assert cur.fetchone() == ("the best",)

    cur.execute(f"select regexp_substr('{string1}', 'the\\\\W+\\\\w+', 1, 2)")
    assert cur.fetchone() == ("the worst",)

    cur.execute(f"select regexp_substr('{string1}', 'the\\\\W+(\\\\w+)', 1, 2, 'e', 1)")
    assert cur.fetchone() == ("worst",)


def test_random(cur: snowflake.connector.cursor.SnowflakeCursor):
    cur.execute("select random(420)")
    assert cur.fetchall() == [(-2595895151578578944,)]
    cur.execute("select random(420)")
    assert cur.fetchall() == [(-2595895151578578944,)]
    cur.execute("select random(419)")
    assert cur.fetchall() == [(4590143504000221184,)]
    assert cur.execute("select random()").fetchall() != cur.execute("select random()").fetchall()


def test_rowcount(cur: snowflake.connector.cursor.SnowflakeCursor):
    assert cur.rowcount is None
    cur.execute("create or replace table example(id int)")
    cur.execute("insert into example select * from (VALUES (1), (2), (3), (4));")
    assert cur.rowcount == 4
    cur.execute("select * from example where id > 1")
    assert cur.rowcount == 3
    cur.execute("update example set id = 22 where id > 2")
    assert cur.rowcount == 2


def test_sample(cur: snowflake.connector.cursor.SnowflakeCursor):
    cur.execute("create table example(id int)")
    cur.execute("insert into example select * from (VALUES (1), (2), (3), (4));")
    cur.execute("select * from example SAMPLE (50) SEED (420)")
    # sampling small sizes isn't exact
    assert cur.fetchall() == [(1,), (2,), (3,)]


def test_schema_create_and_use(cur: snowflake.connector.cursor.SnowflakeCursor):
    cur.execute("create schema jaffles")
    cur.execute("create table jaffles.customers (ID int, FIRST_NAME varchar, LAST_NAME varchar)")
    cur.execute("use schema jaffles")
    # fully qualified works too
    cur.execute("use schema db1.jaffles")
    cur.execute("insert into customers values (1, 'Jenny', 'P')")


def test_schema_drop(cur: snowflake.connector.cursor.SnowflakeCursor):
    cur.execute("create schema jaffles")
    cur.execute("create table jaffles.customers (ID int, FIRST_NAME varchar, LAST_NAME varchar)")
    # dropping schema drops its contents
    cur.execute("drop schema jaffles")


def test_semi_structured_types(cur: snowflake.connector.cursor.SnowflakeCursor):
    cur.execute("create or replace table semis (emails array, names object, notes variant)")
    cur.execute(
        """insert into semis(emails, names, notes) SELECT ['A', 'B'], OBJECT_CONSTRUCT('k','v1'), ARRAY_CONSTRUCT('foo')::VARIANT"""
    )
    cur.execute(
        """insert into semis(emails, names, notes) SELECT ['C','D'], parse_json('{"k": "v2"}'), parse_json('{"b": "ar"}')"""
    )

    # results are returned as strings, because the underlying type is JSON (duckdb) / VARIANT (snowflake)

    cur.execute("select emails from semis")
    assert indent(cur.fetchall()) == [('[\n  "A",\n  "B"\n]',), ('[\n  "C",\n  "D"\n]',)]

    cur.execute("select emails[0] from semis")
    assert cur.fetchall() == [('"A"',), ('"C"',)]

    cur.execute("select names['k'] from semis")
    assert cur.fetchall() == [('"v1"',), ('"v2"',)]

    cur.execute("select notes[0] from semis")
    assert cur.fetchall() == [('"foo"',), (None,)]

    cur.execute(
        """
            SELECT OBJECT_CONSTRUCT('key_1', 'one', 'key_2', NULL) AS WITHOUT_KEEP_NULL,
                   OBJECT_CONSTRUCT_KEEP_NULL('key_1', 'one', 'key_2', NULL) AS KEEP_NULL_1,
                   OBJECT_CONSTRUCT_KEEP_NULL('key_1', 'one', NULL, 'two') AS KEEP_NULL_2
        """
    )
    assert indent(cur.fetchall()) == [
        ('{\n  "key_1": "one"\n}', '{\n  "key_1": "one",\n  "key_2": null\n}', '{\n  "key_1": "one"\n}')
    ]


@pytest.mark.xfail(
    reason="only partial supports exists to support sqlalchemy, see test_reflect",
)
def test_show_keys(dcur: snowflake.connector.cursor.SnowflakeCursor):
    dcur.execute("CREATE TABLE test_table (id INT PRIMARY KEY, name TEXT UNIQUE)")
    dcur.execute("CREATE TABLE test_table2 (id INT, other_id INT, FOREIGN KEY (other_id) REFERENCES test_table(id))")

    dcur.execute("SHOW PRIMARY KEYS")
    primary_keys = dcur.fetchall()
    assert primary_keys == [
        {
            "created_on": datetime.datetime(1970, 1, 1, 0, 0, tzinfo=pytz.utc),
            "database_name": "DB1",
            "schema_name": "SCHEMA1",
            "table_name": "TEST_TABLE",
            "column_name": "ID",
            "key_sequence": 1,
            "constraint_name": "SYS_CONSTRAINT_DB1_SCHEMA1_TEST_TABLE_ID_pk",
            "rely": "false",
            "comment": None,
        }
    ]

    dcur.execute("SHOW UNIQUE KEYS")
    unique_keys = dcur.fetchall()
    assert unique_keys == [
        {
            "created_on": datetime.datetime(1970, 1, 1, 0, 0, tzinfo=pytz.utc),
            "database_name": "DB1",
            "schema_name": "SCHEMA1",
            "table_name": "TEST_TABLE",
            "column_name": "NAME",
            "key_sequence": 1,
            "constraint_name": "SYS_CONSTRAINT_DB1_SCHEMA1_TEST_TABLE_NAME_uk",
            "rely": "false",
            "comment": None,
        }
    ]

    dcur.execute("SHOW IMPORTED KEYS")
    foreign_keys = dcur.fetchall()
    assert foreign_keys == [
        {
            "created_on": datetime.datetime(1970, 1, 1, 0, 0, tzinfo=pytz.utc),
            "pk_database_name": "DB1",
            "pk_schema_name": "SCHEMA1",
            "pk_table_name": "TEST_TABLE",
            "pk_column_name": "ID",
            "fk_database_name": "DB1",
            "fk_schema_name": "SCHEMA1",
            "fk_table_name": "TEST_TABLE2",
            "fk_column_name": "OTHER_ID",
            "key_sequence": 1,
            "update_rule": "NO ACTION",
            "delete_rule": "NO ACTION",
            "fk_name": "SYS_CONSTRAINT_DB1_SCHEMA1_TEST_TABLE2_OTHER_ID_fk",
            "pk_name": "SYS_CONSTRAINT_DB1_SCHEMA1_TEST_TABLE_ID_pk",
            "deferrability": "NOT DEFERRABLE",
            "rely": "false",
            "comment": None,
        }
    ]

    dcur.execute("SHOW PRIMARY KEYS IN SCHEMA")
    assert dcur.fetchall() == primary_keys

    dcur.execute("SHOW PRIMARY KEYS IN DATABASE")
    assert dcur.fetchall() == primary_keys


def test_show_objects(dcur: snowflake.connector.cursor.SnowflakeCursor):
    dcur.execute("create table example(x int)")
    dcur.execute("create view view1 as select * from example")
    dcur.execute("show terse objects in db1.schema1")
    objects = [
        {
            "created_on": datetime.datetime(1970, 1, 1, 0, 0, tzinfo=pytz.utc),
            "name": "EXAMPLE",
            "kind": "TABLE",
            "database_name": "DB1",
            "schema_name": "SCHEMA1",
        },
        {
            "created_on": datetime.datetime(1970, 1, 1, 0, 0, tzinfo=pytz.utc),
            "name": "VIEW1",
            "kind": "VIEW",
            "database_name": "DB1",
            "schema_name": "SCHEMA1",
        },
    ]
    assert dcur.fetchall() == objects

    dcur.execute("show terse objects in database")
    assert dcur.fetchall() == [
        *objects,
        {
            "created_on": datetime.datetime(1970, 1, 1, 0, 0, tzinfo=pytz.utc),
            "name": "databases",
            "kind": "VIEW",
            "database_name": "DB1",
            "schema_name": "information_schema",
        },
        {
            "created_on": datetime.datetime(1970, 1, 1, 0, 0, tzinfo=pytz.utc),
            "name": "views",
            "kind": "VIEW",
            "database_name": "DB1",
            "schema_name": "information_schema",
        },
    ]
    assert [r.name for r in dcur.description] == ["created_on", "name", "kind", "database_name", "schema_name"]

    dcur.execute("show objects").fetchall()
    assert [r.name for r in dcur.description] == [
        "created_on",
        "name",
        "kind",
        "database_name",
        "schema_name",
        "comment",
        # TODO: include these columns
        # "cluster_by",
        # "rows",
        # "bytes",
        # "owner",
        # "retention_time",
        # "owner_role_type",
        # "budget"
    ]


def test_show_schemas(dcur: snowflake.connector.cursor.SnowflakeCursor):
    dcur.execute("show terse schemas in database db1 limit 100")
    assert dcur.fetchall() == [
        {
            "created_on": datetime.datetime(1970, 1, 1, 0, 0, tzinfo=pytz.utc),
            "name": "SCHEMA1",
            "kind": None,
            "database_name": "DB1",
            "schema_name": None,
        },
        {
            "created_on": datetime.datetime(1970, 1, 1, 0, 0, tzinfo=pytz.utc),
            "name": "information_schema",
            "kind": None,
            "database_name": "DB1",
            "schema_name": None,
        },
    ]
    assert [r.name for r in dcur.description] == ["created_on", "name", "kind", "database_name", "schema_name"]


def test_show_tables(dcur: snowflake.connector.cursor.SnowflakeCursor):
    dcur.execute("create table example(x int)")
    dcur.execute("create view view1 as select * from example")
    dcur.execute("show terse tables")
    objects = [
        {
            "created_on": datetime.datetime(1970, 1, 1, 0, 0, tzinfo=pytz.utc),
            "name": "EXAMPLE",
            "kind": "TABLE",
            "database_name": "DB1",
            "schema_name": "SCHEMA1",
        },
    ]
    # assert dcur.fetchall() == objects
    dcur.execute("show terse tables in db1.schema1")
    assert dcur.fetchall() == objects
    assert [r.name for r in dcur.description] == [
        "created_on",
        "name",
        "kind",
        "database_name",
        "schema_name",
    ]

    dcur.execute("show tables in db1.schema1")
    assert [r.name for r in dcur.description] == [
        "created_on",
        "name",
        "kind",
        "database_name",
        "schema_name",
        "comment",
        # TODO: include these columns
        # "cluster_by",
        # "rows",
        # "bytes",
        # "owner",
        # "retention_time",
        # "automatic_clustering",
        # "change_tracking",
        # "search_optimization",
        # "search_optimization_progress",
        # "search_optimization_bytes",
        # "is_external",
        # "enable_schema_evolution",
        # "owner_role_type",
        # "is_event",
        # "budget",
        # "is_hybrid",
        # "is_iceberg",
    ]


def test_show_primary_keys(dcur: snowflake.connector.cursor.SnowflakeCursor):
    dcur.execute("CREATE TABLE example (id int, name varchar, PRIMARY KEY (id, name))")

    dcur.execute("show primary keys")
    result = dcur.fetchall()

    assert result == [
        {
            "created_on": datetime.datetime(1970, 1, 1, 0, 0, tzinfo=pytz.utc),
            "database_name": "DB1",
            "schema_name": "SCHEMA1",
            "table_name": "EXAMPLE",
            "column_name": "ID",
            "key_sequence": 1,
            "constraint_name": "db1_schema1_example_pkey",
            "rely": "false",
            "comment": None,
        },
        {
            "created_on": datetime.datetime(1970, 1, 1, 0, 0, tzinfo=pytz.utc),
            "database_name": "DB1",
            "schema_name": "SCHEMA1",
            "table_name": "EXAMPLE",
            "column_name": "NAME",
            "key_sequence": 1,
            "constraint_name": "db1_schema1_example_pkey",
            "rely": "false",
            "comment": None,
        },
    ]

    dcur.execute("show primary keys in schema db1.schema1")
    result2 = dcur.fetchall()
    assert result == result2

    # Assertion to sanity check that the above "in schema" filter isn't wrong, and in fact filters
    dcur.execute("show primary keys in schema db1.information_schema")
    result3 = dcur.fetchall()
    assert result3 == []


def test_sqlstate(cur: snowflake.connector.cursor.SnowflakeCursor):
    cur.execute("select 'hello world'")
    # sqlstate is None on success
    assert cur.sqlstate is None

    with pytest.raises(snowflake.connector.errors.ProgrammingError) as _:
        cur.execute("select * from this_table_does_not_exist")

    assert cur.sqlstate == "42S02"


def test_sfqid(cur: snowflake.connector.cursor.SnowflakeCursor):
    assert cur.sfqid == "fakesnow"


def test_tags_noop(cur: snowflake.connector.cursor.SnowflakeCursor):
    cur.execute("CREATE TABLE table1 (id int)")
    cur.execute("ALTER TABLE table1 SET TAG foo='bar'")
    cur.execute("ALTER TABLE table1 MODIFY COLUMN name1 SET TAG foo='bar'")


def test_to_timestamp(cur: snowflake.connector.cursor.SnowflakeCursor):
    # snowflake returns naive timestamps (ie: no timezone)
    cur.execute("SELECT to_timestamp(0)")
    assert cur.fetchall() == [(datetime.datetime(1970, 1, 1, 0, 0),)]

    cur.execute("SELECT to_timestamp('2013-04-05 01:02:03')")
    assert cur.fetchall() == [(datetime.datetime(2013, 4, 5, 1, 2, 3),)]

    cur.execute("SELECT to_timestamp_ntz('2013-04-05 01:02:03')")
    assert cur.fetchall() == [(datetime.datetime(2013, 4, 5, 1, 2, 3),)]


def test_timestamp_to_date(cur: snowflake.connector.cursor.SnowflakeCursor):
    cur.execute(
        "SELECT to_date(to_timestamp(0)), to_date(cast(to_timestamp(0) as timestamp(9))), to_date('2024-01-26')"
    )
    assert cur.fetchall() == [(datetime.date(1970, 1, 1), datetime.date(1970, 1, 1), datetime.date(2024, 1, 26))]


def test_to_decimal(cur: snowflake.connector.cursor.SnowflakeCursor):
    # see https://docs.snowflake.com/en/sql-reference/functions/to_decimal#examples
    cur.execute("create or replace table number_conv(expr varchar);")
    cur.execute("insert into number_conv values ('12.3456'), ('98.76546');")
    cur.execute("select expr, to_decimal(expr),  to_number(expr, 10, 1), to_numeric(expr, 10, 8) from number_conv;")

    assert cur.fetchall() == [
        ("12.3456", 12, Decimal("12.3"), Decimal("12.34560000")),
        ("98.76546", 99, Decimal("98.8"), Decimal("98.76546000")),
    ]


def test_sha2(cur: snowflake.connector.cursor.SnowflakeCursor):
    # see https://docs.snowflake.com/en/sql-reference/functions/sha2#examples
    cur.execute(
        "select sha2('Snowflake') as a, sha2_hex('Snowflake') as b, sha2('Snowflake', 256) as c, sha2_hex('Snowflake', 256) as d;"
    )

    assert cur.fetchall() == [
        ("1dbd59f661d68b90724f21084396b865497173e4d2714f4d91cf05fa5fc5e18d",) * 4,
    ]


def test_try_parse_json(dcur: snowflake.connector.cursor.DictCursor):
    dcur.execute("""SELECT TRY_PARSE_JSON('{"first":"foo", "last":"bar"}') AS j""")
    assert dindent(dcur.fetchall()) == [{"J": '{\n  "first": "foo",\n  "last": "bar"\n}'}]

    dcur.execute("""SELECT TRY_PARSE_JSON('{invalid: ,]') AS j""")
    assert dcur.fetchall() == [{"J": None}]


def test_try_to_decimal(cur: snowflake.connector.cursor.SnowflakeCursor):
    cur.execute(
        "SELECT column1 AS orig_string, TRY_TO_DECIMAL(column1) AS dec, TRY_TO_DECIMAL(column1, 10, 2) AS dec_with_scale, TRY_TO_DECIMAL(column1, 4, 2) AS dec_with_range_err FROM VALUES ('345.123');"
    )
    assert cur.fetchall() == [
        (
            "345.123",
            Decimal("345"),
            Decimal("345.12"),
            None,
        ),
    ]


def test_transactions(conn: snowflake.connector.SnowflakeConnection):
    # test behaviours required for sqlalchemy

    conn.execute_string(
        """CREATE OR REPLACE TABLE table1 (i int);
            BEGIN TRANSACTION;
            INSERT INTO table1 (i) VALUES (1);"""
    )
    conn.rollback()
    conn.execute_string(
        """BEGIN TRANSACTION;
            INSERT INTO table1 (i) VALUES (2);"""
    )

    # transactions are per session, cursors are just different result sets,
    # so a new cursor will see the uncommitted values
    with conn.cursor() as cur:
        cur.execute("select * from table1")
        assert cur.fetchall() == [(2,)]

    conn.commit()

    with conn.cursor() as cur:
        # interleaved commit() doesn't lose result set because its on a different cursor
        cur.execute("select * from table1")
        conn.commit()
        assert cur.fetchall() == [(2,)]

    # check rollback and commit without transaction is a success (to mimic snowflake)
    # also check description can be retrieved, needed for ipython-sql/jupysql which runs description implicitly
    with conn.cursor() as cur:
        cur.execute("COMMIT")
        assert cur.description == [ResultMetadata(name='status', type_code=2, display_size=None, internal_size=16777216, precision=None, scale=None, is_nullable=True)]  # fmt: skip
        assert cur.fetchall() == [("Statement executed successfully.",)]

        cur.execute("ROLLBACK")
        assert cur.description == [ResultMetadata(name='status', type_code=2, display_size=None, internal_size=16777216, precision=None, scale=None, is_nullable=True)]  # fmt: skip
        assert cur.fetchall() == [("Statement executed successfully.",)]


def test_unquoted_identifiers_are_upper_cased(dcur: snowflake.connector.cursor.SnowflakeCursor):
    dcur.execute("create table customers (id int, first_name varchar, last_name varchar)")
    dcur.execute("insert into customers values (1, 'Jenny', 'P')")
    dcur.execute("select first_name, first_name as fname from customers")

    assert dcur.fetchall() == [
        {"FIRST_NAME": "Jenny", "FNAME": "Jenny"},
    ]

    dcur.execute("select first_name, first_name as fname from customers")
    assert dcur.fetchall() == [
        {"FIRST_NAME": "Jenny", "FNAME": "Jenny"},
    ]


def test_use_invalid_schema(_fakesnow: None):
    # database will be created but not schema
    with snowflake.connector.connect(database="marts") as conn, conn.cursor() as cur:
        with pytest.raises(snowflake.connector.errors.ProgrammingError) as _:
            cur.execute("use schema this_does_not_exist")

        # assert (
        #     "002043 (02000): SQL compilation error:\nObject does not exist, or operation cannot be performed."
        #     in str(excinfo.value)
        # )

        # invalid schema doesn't get set on the connection
        assert not conn.schema

        with pytest.raises(snowflake.connector.errors.ProgrammingError) as excinfo:
            cur.execute("create table foobar (i int)")

        assert (
            "090106 (22000): Cannot perform CREATE TABLE. This session does not have a current schema. Call 'USE SCHEMA', or use a qualified name."
            in str(excinfo.value)
        )


def test_values(conn: snowflake.connector.SnowflakeConnection):
    with conn.cursor(snowflake.connector.cursor.DictCursor) as cur:
        cur.execute("select * from VALUES ('Amsterdam', 1), ('London', 2)")

        assert cur.fetchall() == [
            {"COLUMN1": "Amsterdam", "COLUMN2": 1},
            {"COLUMN1": "London", "COLUMN2": 2},
        ]

        cur.execute(
            "SELECT column2, column1, parse_json(column3) as pj FROM VALUES ('Amsterdam', 1, '[]'), ('London', 2, '{}')"
        )

        assert cur.fetchall() == [
            {"COLUMN2": 1, "COLUMN1": "Amsterdam", "PJ": "[]"},
            {"COLUMN2": 2, "COLUMN1": "London", "PJ": "{}"},
        ]


def test_write_pandas_quoted_column_names(conn: snowflake.connector.SnowflakeConnection):
    with conn.cursor(snowflake.connector.cursor.DictCursor) as dcur:
        # colunmn names with spaces
        dcur.execute('create table customers (id int, "first name" varchar)')
        df = pd.DataFrame.from_records(
            [
                {"ID": 1, "first name": "Jenny"},
                {"ID": 2, "first name": "Jasper"},
            ]
        )
        snowflake.connector.pandas_tools.write_pandas(conn, df, "CUSTOMERS")

        dcur.execute("select * from customers")

        assert dcur.fetchall() == [
            {"ID": 1, "first name": "Jenny"},
            {"ID": 2, "first name": "Jasper"},
        ]


def test_write_pandas_array(conn: snowflake.connector.SnowflakeConnection):
    with conn.cursor() as cur:
        cur.execute("create table customers (ID int, FIRST_NAME varchar, LAST_NAME varchar, ORDERS array)")

        df = pd.DataFrame.from_records(
            [
                {"ID": 1, "FIRST_NAME": "Jenny", "LAST_NAME": "P", "ORDERS": ["A", "B"]},
                {"ID": 2, "FIRST_NAME": "Jasper", "LAST_NAME": "M", "ORDERS": ["C", "D"]},
            ]
        )
        snowflake.connector.pandas_tools.write_pandas(conn, df, "CUSTOMERS")

        cur.execute("select * from customers")

        assert indent(cur.fetchall()) == [
            (1, "Jenny", "P", '[\n  "A",\n  "B"\n]'),
            (2, "Jasper", "M", '[\n  "C",\n  "D"\n]'),
        ]


def test_write_pandas_timestamp_ntz(conn: snowflake.connector.SnowflakeConnection):
    # compensate for https://github.com/duckdb/duckdb/issues/7980
    with conn.cursor() as cur:
        cur.execute("create table example (UPDATE_AT_NTZ timestamp_ntz(9))")
        # cur.execute("create table example (UPDATE_AT_NTZ timestamp)")

        now_utc = datetime.datetime.now(pytz.utc)
        df = pd.DataFrame([(now_utc,)], columns=["UPDATE_AT_NTZ"])
        snowflake.connector.pandas_tools.write_pandas(conn, df, "EXAMPLE")

        cur.execute("select * from example")

        assert cur.fetchall() == [(now_utc.replace(tzinfo=None),)]


def test_write_pandas_partial_columns(conn: snowflake.connector.SnowflakeConnection):
    with conn.cursor() as cur:
        cur.execute("create table customers (ID int, FIRST_NAME varchar, LAST_NAME varchar)")

        df = pd.DataFrame.from_records(
            [
                {"ID": 1, "FIRST_NAME": "Jenny"},
                {"ID": 2, "FIRST_NAME": "Jasper"},
            ]
        )
        snowflake.connector.pandas_tools.write_pandas(conn, df, "CUSTOMERS")

        cur.execute("select id, first_name, last_name from customers")

        # columns not in dataframe will receive their default value
        assert cur.fetchall() == [(1, "Jenny", None), (2, "Jasper", None)]


def test_write_pandas_dict_as_varchar(conn: snowflake.connector.SnowflakeConnection):
    with conn.cursor() as cur:
        cur.execute("create or replace table example (vc varchar, o object)")

        df = pd.DataFrame([({"kind": "vc", "count": 1}, {"kind": "obj", "amount": 2})], columns=["VC", "O"])
        snowflake.connector.pandas_tools.write_pandas(conn, df, "EXAMPLE")

        cur.execute("select * from example")

        # returned values are valid json strings
        # NB: snowflake orders object keys alphabetically, we don't
        r = cur.fetchall()
        assert [(sort_keys(r[0][0], indent=None), sort_keys(r[0][1], indent=2))] == [
            ('{"count":1,"kind":"vc"}', '{\n  "amount": 2,\n  "kind": "obj"\n}')
        ]


def test_write_pandas_dict_different_keys(conn: snowflake.connector.SnowflakeConnection):
    with conn.cursor() as cur:
        cur.execute("create or replace table customers (notes variant)")

        df = pd.DataFrame.from_records(
            [
                # rows have dicts with unique keys and values
                {"NOTES": {"k": "v1"}},
                # test single and double quoting
                {"NOTES": {"k2": ["v'2", 'v"3']}},
            ]
        )
        snowflake.connector.pandas_tools.write_pandas(conn, df, "CUSTOMERS")

        cur.execute("select * from customers")

        assert indent(cur.fetchall()) == [('{\n  "k": "v1"\n}',), ('{\n  "k2": [\n    "v\'2",\n    "v\\"3"\n  ]\n}',)]


def indent(rows: Sequence[tuple] | Sequence[dict]) -> list[tuple]:
    # indent duckdb json strings tuple values to match snowflake json strings
    assert isinstance(rows[0], tuple)
    return [
        (*[json.dumps(json.loads(c), indent=2) if (isinstance(c, str) and c.startswith(("[", "{"))) else c for c in r],)
        for r in rows
    ]


def dindent(rows: Sequence[tuple] | Sequence[dict]) -> list[dict]:
    # indent duckdb json strings dict values to match snowflake json strings
    assert isinstance(rows[0], dict)
    return [
        {
            k: json.dumps(json.loads(v), indent=2) if (isinstance(v, str) and v.startswith(("[", "{"))) else v
            for k, v in cast(dict, r).items()
        }
        for r in rows
    ]


def sort_keys(sdict: str, indent: int | None = 2) -> str:
    return json.dumps(
        json.loads(sdict, object_pairs_hook=lambda x: dict(sorted(x))),
        indent=indent,
        separators=None if indent else (",", ":"),
    )<|MERGE_RESOLUTION|>--- conflicted
+++ resolved
@@ -290,21 +290,6 @@
         assert conn.schema == "JAFFLES"
 
 
-<<<<<<< HEAD
-def test_datediff_string_literal_timestamp_cast(cur: snowflake.connector.cursor.SnowflakeCursor):
-    cur.execute("SELECT DATEDIFF(DAY, '2023-04-02', '2023-03-02') AS D")
-    assert cur.fetchall() == [(-31,)]
-
-    cur.execute("SELECT DATEDIFF(HOUR, '2023-04-02', '2023-03-02') AS D")
-    assert cur.fetchall() == [(-744,)]
-
-    cur.execute("SELECT DATEDIFF(week, '2023-04-02', '2023-03-02') AS D")
-    assert cur.fetchall() == [(-4,)]
-
-    # noop
-    cur.execute("select '2023-04-02'::timestamp as c1, '2023-03-02'::timestamp as c2, DATEDIFF(minute, c1, c2) AS D")
-    assert cur.fetchall() == [(datetime.datetime(2023, 4, 2, 0, 0), datetime.datetime(2023, 3, 2, 0, 0), -44640)]
-=======
 def test_dateadd_string_literal_timestamp_cast(dcur: snowflake.connector.cursor.DictCursor):
     q = """
     SELECT
@@ -351,7 +336,21 @@
             "DT_YEAR": datetime.datetime(2026, 4, 2, 1, 15),
         }
     ]
->>>>>>> 5af0a367
+
+
+def test_datediff_string_literal_timestamp_cast(cur: snowflake.connector.cursor.SnowflakeCursor):
+    cur.execute("SELECT DATEDIFF(DAY, '2023-04-02', '2023-03-02') AS D")
+    assert cur.fetchall() == [(-31,)]
+
+    cur.execute("SELECT DATEDIFF(HOUR, '2023-04-02', '2023-03-02') AS D")
+    assert cur.fetchall() == [(-744,)]
+
+    cur.execute("SELECT DATEDIFF(week, '2023-04-02', '2023-03-02') AS D")
+    assert cur.fetchall() == [(-4,)]
+
+    # noop
+    cur.execute("select '2023-04-02'::timestamp as c1, '2023-03-02'::timestamp as c2, DATEDIFF(minute, c1, c2) AS D")
+    assert cur.fetchall() == [(datetime.datetime(2023, 4, 2, 0, 0), datetime.datetime(2023, 3, 2, 0, 0), -44640)]
 
 
 def test_current_database_schema(conn: snowflake.connector.SnowflakeConnection):
