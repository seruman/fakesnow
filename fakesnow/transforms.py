--- conflicted
+++ resolved
@@ -169,7 +169,6 @@
     return new
 
 
-<<<<<<< HEAD
 def dateadd_date_cast(expression: exp.Expression) -> exp.Expression:
     """Cast result of DATEADD to DATE if the given expression is a cast to DATE
        and unit is either DAY, WEEK, MONTH or YEAR to mimic Snowflake's DATEADD
@@ -209,7 +208,8 @@
         this=expression,
         to=exp.DataType(this=exp.DataType.Type.DATE, nested=False, prefix=False),
     )
-=======
+
+
 def dateadd_string_literal_timestamp_cast(expression: exp.Expression) -> exp.Expression:
     """Snowflake's DATEADD function implicitly casts string literals to
     timestamps regardless of unit.
@@ -263,7 +263,6 @@
     new_datediff.set("expression", op2)
 
     return new_datediff
->>>>>>> c8d7b26e
 
 
 def extract_comment_on_columns(expression: exp.Expression) -> exp.Expression:
